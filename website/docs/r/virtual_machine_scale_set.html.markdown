--- conflicted
+++ resolved
@@ -265,7 +265,6 @@
 * `resource_group_name` - (Required) The name of the resource group in which to create the virtual machine scale set. Changing this forces a new resource to be created.
 * `location` - (Required) Specifies the supported Azure location where the resource exists. Changing this forces a new resource to be created.
 * `sku` - (Required) A sku block as documented below.
-<<<<<<< HEAD
 * `upgrade_policy_mode` - (Required) Specifies the mode of an upgrade to virtual machines in the scale set. Possible values, `Rolling`, `Manual`, or `Automatic`. When choosing `Rolling`, you will need to set a health probe.
 * `automatic_os_upgrade` - (Optional) Automatic OS patches can be applied by Azure to your scaleset. This is particularly useful when `upgrade_policy_mode` is set to `Rolling`. Defaults to `false`.
 * `rolling_upgrade_policy` - (Optional) Ignored unless `upgrade_policy_mode` is set to `Rolling`.
@@ -273,13 +272,7 @@
 * `overprovision` - (Optional) Specifies whether the virtual machine scale set should be overprovisioned.
 * `single_placement_group` - (Optional) Specifies whether the scale set is limited to a single placement group with a maximum size of 100 virtual machines. If set to false, managed disks must be used. Default is true. Changing this forces a
   new resource to be created. See [documentation](http://docs.microsoft.com/en-us/azure/virtual-machine-scale-sets/virtual-machine-scale-sets-placement-groups) for more information.
-=======
-* `upgrade_policy_mode` - (Required) Specifies the mode of an upgrade to virtual machines in the scale set. Possible values, `Manual` or `Automatic`.
-* `overprovision` - (Optional) Specifies whether the virtual machine scale set should be overprovisioned. Defaults to `true`.
-* `single_placement_group` - (Optional) Specifies whether the scale set is limited to a single placement group with a maximum size of 100 virtual machines. If set to false, managed disks must be used. Defaults to `true`. Changing this forces a
-    new resource to be created. See [documentation](http://docs.microsoft.com/en-us/azure/virtual-machine-scale-sets/virtual-machine-scale-sets-placement-groups) for more information.
 * `license_type` - (Optional, when a Windows machine) Specifies the Windows OS license type. If supplied, the only allowed values are `Windows_Client` and `Windows_Server`.
->>>>>>> 438ea1e6
 * `os_profile` - (Required) A Virtual Machine OS Profile block as documented below.
 * `os_profile_secrets` - (Optional) A collection of Secret blocks as documented below.
 * `os_profile_windows_config` - (Required, when a windows machine) A Windows config block as documented below.
@@ -295,25 +288,21 @@
 * `tags` - (Optional) A mapping of tags to assign to the resource.
 * `zones` - (Optional) A collection of availability zones to spread the Virtual Machines over.
 
-<<<<<<< HEAD
-=======
 -> **Please Note**: Availability Zones are [in Preview and only supported in several regions at this time](https://docs.microsoft.com/en-us/azure/availability-zones/az-overview) - as such you must be opted into the Preview to use this functionality. You can [opt into the Availability Zones Preview in the Azure Portal](http://aka.ms/azenroll).
 
->>>>>>> 438ea1e6
 `sku` supports the following:
 
 * `name` - (Required) Specifies the size of virtual machines in a scale set.
 * `tier` - (Optional) Specifies the tier of virtual machines in a scale set. Possible values, `standard` or `basic`.
 * `capacity` - (Required) Specifies the number of virtual machines in the scale set.
 
-<<<<<<< HEAD
 `rolling_upgrade_policy` supports the following:
 
 * `max_batch_instance_percent` - (Optional) The maximum percent of total virtual machine instances that will be upgraded simultaneously by the rolling upgrade in one batch. As this is a maximum, unhealthy instances in previous or future batches can cause the percentage of instances in a batch to decrease to ensure higher reliability. Defaults to `20`.
 * `max_unhealthy_instance_percent` - (Optional) The maximum percentage of the total virtual machine instances in the scale set that can be simultaneously unhealthy, either as a result of being upgraded, or by being found in an unhealthy state by the virtual machine health checks before the rolling upgrade aborts. This constraint will be checked prior to starting any batch. Defaults to `20`.
 * `max_unhealthy_upgraded_instance_percent` - (Optional) The maximum percentage of upgraded virtual machine instances that can be found to be in an unhealthy state. This check will happen after each batch is upgraded. If this percentage is ever exceeded, the rolling update aborts. Defaults to `5`.
 * `pause_time_between_batches` - (Optional) The wait time between completing the update for all virtual machines in one batch and starting the next batch. The time duration should be specified in ISO 8601 format for duration (https://en.wikipedia.org/wiki/ISO_8601#Durations). Defaults to `0` seconds represented as `PT0S`.
-=======
+
 `identity` supports the following:
 
 * `type` - (Required) Specifies the identity type to be assigned to the scale set. The only allowable value is `SystemAssigned`. To enable Managed Service Identity (MSI) on all machines in the scale set, an extension with the type "ManagedIdentityExtensionForWindows" or "ManagedIdentityExtensionForLinux" must also be added. The scale set's Service Principal ID (SPN) can be retrieved after the scale set has been created.
@@ -346,7 +335,6 @@
     value = "${lookup(azurerm_virtual_machine.test.identity[0], "principal_id")}"
   }
 ```
->>>>>>> 438ea1e6
 
 `os_profile` supports the following:
 
@@ -412,11 +400,8 @@
 * `load_balancer_backend_address_pool_ids` - (Optional) Specifies an array of references to backend address pools of load balancers. A scale set can reference backend address pools of one public and one internal load balancer. Multiple scale sets cannot use the same load balancer.
 * `load_balancer_inbound_nat_rules_ids` - (Optional) Specifies an array of references to inbound NAT rules for load balancers.
 * `primary` - (Optional) Specifies if this ip_configuration is the primary one.
-<<<<<<< HEAD
 * `accelerated_networking` - (Optional) Specifies whether to enable accelerated networking or not. Defaults to
   false.
-=======
->>>>>>> 438ea1e6
 * `public_ip_address_configuration` - (Optional) describes a virtual machines scale set IP Configuration's
   PublicIPAddress configuration. The public_ip_address_configuration is documented below.
 
