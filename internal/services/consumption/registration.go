--- conflicted
+++ resolved
@@ -9,15 +9,10 @@
 	// as the core logic for the Consumption Budget resources is generic and has been
 	// extracted out of the specific Consumption Budget resources. These constants are
 	// used when the generic Consumption Budget functions require a resource name.
-<<<<<<< HEAD
 	consumptionBudgetResourceGroupName           = "azurerm_consumption_budget_resource_group"
 	consumptionBudgetSubscriptionName            = "azurerm_consumption_budget_subscription"
 	consumptionBudgetResourceGroupDataSourceName = "azurerm_consumption_budget_resource_group"
-=======
-	consumptionBudgetResourceGroupName          = "azurerm_consumption_budget_resource_group"
-	consumptionBudgetSubscriptionName           = "azurerm_consumption_budget_subscription"
-	consumptionBudgetSubscriptionDataSourceName = "azurerm_consumption_budget_subscription"
->>>>>>> 99e17f6c
+	consumptionBudgetSubscriptionDataSourceName  = "azurerm_consumption_budget_subscription"
 )
 
 type Registration struct{}
@@ -37,11 +32,8 @@
 // SupportedDataSources returns the supported Data Sources supported by this Service
 func (r Registration) SupportedDataSources() map[string]*pluginsdk.Resource {
 	return map[string]*pluginsdk.Resource{
-<<<<<<< HEAD
 		consumptionBudgetResourceGroupDataSourceName: resourceArmConsumptionBudgetResourceGroupDataSource(),
-=======
-		consumptionBudgetSubscriptionDataSourceName: resourceArmConsumptionBudgetSubscriptionDataSource(),
->>>>>>> 99e17f6c
+		consumptionBudgetSubscriptionDataSourceName:  resourceArmConsumptionBudgetSubscriptionDataSource(),
 	}
 }
 
