package policy

import (
	"context"
	"fmt"
	"log"
	"reflect"
	"strconv"
	"time"

	"encoding/json"

	"github.com/Azure/azure-sdk-for-go/services/resources/mgmt/2019-09-01/policy"
	"github.com/hashicorp/terraform-plugin-sdk/helper/resource"
	"github.com/hashicorp/terraform-plugin-sdk/helper/schema"
	"github.com/hashicorp/terraform-plugin-sdk/helper/structure"
	"github.com/hashicorp/terraform-plugin-sdk/helper/validation"
	"github.com/terraform-providers/terraform-provider-azurerm/azurerm/helpers/azure"
	"github.com/terraform-providers/terraform-provider-azurerm/azurerm/helpers/tf"
	"github.com/terraform-providers/terraform-provider-azurerm/azurerm/internal/clients"
	"github.com/terraform-providers/terraform-provider-azurerm/azurerm/internal/services/policy/parse"
	"github.com/terraform-providers/terraform-provider-azurerm/azurerm/internal/services/policy/validate"
	azSchema "github.com/terraform-providers/terraform-provider-azurerm/azurerm/internal/tf/schema"
	"github.com/terraform-providers/terraform-provider-azurerm/azurerm/internal/timeouts"
	"github.com/terraform-providers/terraform-provider-azurerm/azurerm/utils"
)

func resourceArmPolicyAssignment() *schema.Resource {
	return &schema.Resource{
		Create: resourceArmPolicyAssignmentCreateUpdate,
		Update: resourceArmPolicyAssignmentCreateUpdate,
		Read:   resourceArmPolicyAssignmentRead,
		Delete: resourceArmPolicyAssignmentDelete,

		Importer: azSchema.ValidateResourceIDPriorToImport(func(id string) error {
			_, err := parse.PolicyAssignmentID(id)
			return err
		}),

		Timeouts: &schema.ResourceTimeout{
			Create: schema.DefaultTimeout(30 * time.Minute),
			Read:   schema.DefaultTimeout(5 * time.Minute),
			Update: schema.DefaultTimeout(30 * time.Minute),
			Delete: schema.DefaultTimeout(30 * time.Minute),
		},

		Schema: map[string]*schema.Schema{
			"name": {
				Type:     schema.TypeString,
				Required: true,
				ForceNew: true,
			},

			"scope": {
				Type:     schema.TypeString,
				Required: true,
				ForceNew: true,
			},

			"policy_definition_id": {
				Type:     schema.TypeString,
				Required: true,
				ForceNew: true,
				ValidateFunc: validation.Any(
					validate.PolicyDefinitionID,
					validate.PolicySetDefinitionID,
				),
			},

			"description": {
				Type:     schema.TypeString,
				Optional: true,
			},

			"display_name": {
				Type:     schema.TypeString,
				Optional: true,
			},

			"location": azure.SchemaLocationOptional(),

			"identity": {
				Type:     schema.TypeList,
				Optional: true,
				Computed: true,
				MaxItems: 1,
				Elem: &schema.Resource{
					Schema: map[string]*schema.Schema{
						"type": {
							Type:     schema.TypeString,
							Optional: true,
							ForceNew: true,
							ValidateFunc: validation.StringInSlice([]string{
								string(policy.None),
								string(policy.SystemAssigned),
							}, false),
						},
						"principal_id": {
							Type:     schema.TypeString,
							Computed: true,
						},
						"tenant_id": {
							Type:     schema.TypeString,
							Computed: true,
						},
					},
				},
			},

			"parameters": {
				Type:             schema.TypeString,
				Optional:         true,
				ForceNew:         true,
				ValidateFunc:     validation.StringIsJSON,
				DiffSuppressFunc: structure.SuppressJsonDiff,
			},

			"enforcement_mode": {
				Type:     schema.TypeBool,
				Optional: true,
				Default:  true,
			},

			"not_scopes": {
				Type:     schema.TypeList,
				Optional: true,
				Elem:     &schema.Schema{Type: schema.TypeString},
			},

			"metadata": {
				Type:             schema.TypeString,
				Optional:         true,
				Computed:         true,
				ValidateFunc:     validation.StringIsJSON,
				DiffSuppressFunc: policyAssignmentsMetadataDiffSuppressFunc,
			},
		},
	}
}

func policyAssignmentsMetadataDiffSuppressFunc(_, old, new string, _ *schema.ResourceData) bool {
	var oldPolicyAssignmentsMetadata map[string]interface{}
	errOld := json.Unmarshal([]byte(old), &oldPolicyAssignmentsMetadata)
	if errOld != nil {
		return false
	}

	var newPolicyAssignmentsMetadata map[string]interface{}
	errNew := json.Unmarshal([]byte(new), &newPolicyAssignmentsMetadata)
	if errNew != nil {
		return false
	}

	// Ignore the following keys if they're found in the metadata JSON
	ignoreKeys := [5]string{"assignedBy", "createdBy", "createdOn", "updatedBy", "updatedOn"}
	for _, key := range ignoreKeys {
		delete(oldPolicyAssignmentsMetadata, key)
		delete(newPolicyAssignmentsMetadata, key)
	}

	return reflect.DeepEqual(oldPolicyAssignmentsMetadata, newPolicyAssignmentsMetadata)
}

func resourceArmPolicyAssignmentCreateUpdate(d *schema.ResourceData, meta interface{}) error {
	client := meta.(*clients.Client).Policy.AssignmentsClient
	ctx, cancel := timeouts.ForCreateUpdate(meta.(*clients.Client).StopContext, d)
	defer cancel()

	name := d.Get("name").(string)
	scope := d.Get("scope").(string)

	if d.IsNewResource() {
		existing, err := client.Get(ctx, scope, name)
		if err != nil {
			if !utils.ResponseWasNotFound(existing.Response) {
				return fmt.Errorf("checking for presence of existing Policy Assignment %q: %s", name, err)
			}
		}

		if existing.ID != nil && *existing.ID != "" {
			return tf.ImportAsExistsError("azurerm_policy_assignment", *existing.ID)
		}
	}

	assignment := policy.Assignment{
		AssignmentProperties: &policy.AssignmentProperties{
			PolicyDefinitionID: utils.String(d.Get("policy_definition_id").(string)),
			DisplayName:        utils.String(d.Get("display_name").(string)),
			Scope:              utils.String(scope),
<<<<<<< HEAD
			EnforcementMode:    enforcementMode,
			Metadata:           nil,
=======
			EnforcementMode:    convertEnforcementMode(d.Get("enforcement_mode").(bool)),
>>>>>>> da36af7c
		},
	}

	if v := d.Get("description").(string); v != "" {
		assignment.AssignmentProperties.Description = utils.String(v)
	}

	if v, ok := d.GetOk("identity"); ok {
		if location := d.Get("location").(string); location == "" {
			return fmt.Errorf("`location` must be set when `identity` is assigned")
		}
		assignment.Identity = expandAzureRmPolicyIdentity(v.([]interface{}))
	}

	if v := d.Get("location").(string); v != "" {
		assignment.Location = utils.String(azure.NormalizeLocation(v))
	}

	if v := d.Get("parameters").(string); v != "" {
		expandedParams, err := expandParameterValuesValueFromString(v)
		if err != nil {
			return fmt.Errorf("expanding JSON for `parameters` %q: %+v", v, err)
		}

		assignment.AssignmentProperties.Parameters = expandedParams
	}

<<<<<<< HEAD
	if metaDataString := d.Get("metadata").(string); metaDataString != "" {
		metaData, err := structure.ExpandJsonFromString(metaDataString)
		if err != nil {
			return fmt.Errorf("unable to parse metadata: %s", err)
		}
		assignment.AssignmentProperties.Metadata = &metaData
	}

	if _, ok := d.GetOk("not_scopes"); ok {
		notScopes := expandAzureRmPolicyNotScopes(d)
		assignment.AssignmentProperties.NotScopes = notScopes
=======
	if v, ok := d.GetOk("not_scopes"); ok {
		assignment.AssignmentProperties.NotScopes = expandAzureRmPolicyNotScopes(v.([]interface{}))
>>>>>>> da36af7c
	}

	if _, err := client.Create(ctx, scope, name, assignment); err != nil {
		return fmt.Errorf("creating/updating Policy Assignment %q (Scope %q): %+v", name, scope, err)
	}

	// Policy Assignments are eventually consistent; wait for them to stabilize
	log.Printf("[DEBUG] Waiting for Policy Assignment %q to become available", name)
	stateConf := &resource.StateChangeConf{
		Pending:                   []string{"404"},
		Target:                    []string{"200"},
		Refresh:                   policyAssignmentRefreshFunc(ctx, client, scope, name),
		MinTimeout:                10 * time.Second,
		ContinuousTargetOccurence: 10,
	}

	if d.IsNewResource() {
		stateConf.Timeout = d.Timeout(schema.TimeoutCreate)
	} else {
		stateConf.Timeout = d.Timeout(schema.TimeoutUpdate)
	}

	if _, err := stateConf.WaitForState(); err != nil {
		return fmt.Errorf("waiting for Policy Assignment %q to become available: %s", name, err)
	}

	resp, err := client.Get(ctx, scope, name)
	if err != nil {
		return fmt.Errorf("retrieving Policy Assignment %q (Scope %q): %+v", name, scope, err)
	}

	if resp.ID == nil || *resp.ID == "" {
		return fmt.Errorf("empty or nil ID returned for Policy Assignment %q (Scope %q)", name, scope)
	}
	d.SetId(*resp.ID)

	return resourceArmPolicyAssignmentRead(d, meta)
}

func resourceArmPolicyAssignmentRead(d *schema.ResourceData, meta interface{}) error {
	client := meta.(*clients.Client).Policy.AssignmentsClient
	ctx, cancel := timeouts.ForRead(meta.(*clients.Client).StopContext, d)
	defer cancel()

	id := d.Id()

	resp, err := client.GetByID(ctx, id)
	if err != nil {
		if utils.ResponseWasNotFound(resp.Response) {
			log.Printf("[INFO] Error reading Policy Assignment %q - removing from state", id)
			d.SetId("")
			return nil
		}

		return fmt.Errorf("reading Policy Assignment %q: %+v", id, err)
	}

	d.Set("name", resp.Name)

	if err := d.Set("identity", flattenAzureRmPolicyIdentity(resp.Identity)); err != nil {
		return fmt.Errorf("setting `identity`: %+v", err)
	}

	if location := resp.Location; location != nil {
		d.Set("location", azure.NormalizeLocation(*location))
	}

	if props := resp.AssignmentProperties; props != nil {
		d.Set("scope", props.Scope)
		d.Set("policy_definition_id", props.PolicyDefinitionID)
		d.Set("description", props.Description)
		d.Set("display_name", props.DisplayName)
		d.Set("enforcement_mode", props.EnforcementMode == policy.Default)

		if metadataStr := flattenJSON(props.Metadata); metadataStr != "" {
			d.Set("metadata", metadataStr)
		}

		if params := props.Parameters; params != nil {
			json, err := flattenParameterValuesValueToString(params)
			if err != nil {
				return fmt.Errorf("serializing JSON from `parameters`: %+v", err)
			}

			d.Set("parameters", json)
		}

		d.Set("not_scopes", props.NotScopes)
	}

	return nil
}

func resourceArmPolicyAssignmentDelete(d *schema.ResourceData, meta interface{}) error {
	client := meta.(*clients.Client).Policy.AssignmentsClient
	ctx, cancel := timeouts.ForDelete(meta.(*clients.Client).StopContext, d)
	defer cancel()

	id := d.Id()

	resp, err := client.DeleteByID(ctx, id)
	if err != nil {
		if utils.ResponseWasNotFound(resp.Response) {
			return nil
		}

		return fmt.Errorf("deleting Policy Assignment %q: %+v", id, err)
	}

	return nil
}

func policyAssignmentRefreshFunc(ctx context.Context, client *policy.AssignmentsClient, scope string, name string) resource.StateRefreshFunc {
	return func() (interface{}, string, error) {
		res, err := client.Get(ctx, scope, name)
		if err != nil {
			return nil, strconv.Itoa(res.StatusCode), fmt.Errorf("issuing read request in policyAssignmentRefreshFunc for Policy Assignment %q (Scope: %q): %s", name, scope, err)
		}

		return res, strconv.Itoa(res.StatusCode), nil
	}
}

func expandAzureRmPolicyIdentity(input []interface{}) *policy.Identity {
	if len(input) == 0 {
		return nil
	}
	identity := input[0].(map[string]interface{})

	return &policy.Identity{
		Type: policy.ResourceIdentityType(identity["type"].(string)),
	}
}

func flattenAzureRmPolicyIdentity(identity *policy.Identity) []interface{} {
	if identity == nil {
		return make([]interface{}, 0)
	}

	result := make(map[string]interface{})
	result["type"] = string(identity.Type)
	if identity.PrincipalID != nil {
		result["principal_id"] = *identity.PrincipalID
	}

	if identity.TenantID != nil {
		result["tenant_id"] = *identity.TenantID
	}

	return []interface{}{result}
}

func expandAzureRmPolicyNotScopes(input []interface{}) *[]string {
	notScopesRes := make([]string, 0)

	for _, notScope := range input {
		notScopesRes = append(notScopesRes, notScope.(string))
	}

	return &notScopesRes
}

func convertEnforcementMode(mode bool) policy.EnforcementMode {
	if mode {
		return policy.Default
	} else {
		return policy.DoNotEnforce
	}
}<|MERGE_RESOLUTION|>--- conflicted
+++ resolved
@@ -187,12 +187,9 @@
 			PolicyDefinitionID: utils.String(d.Get("policy_definition_id").(string)),
 			DisplayName:        utils.String(d.Get("display_name").(string)),
 			Scope:              utils.String(scope),
-<<<<<<< HEAD
-			EnforcementMode:    enforcementMode,
+			EnforcementMode:    convertEnforcementMode(d.Get("enforcement_mode").(bool)),
 			Metadata:           nil,
-=======
-			EnforcementMode:    convertEnforcementMode(d.Get("enforcement_mode").(bool)),
->>>>>>> da36af7c
+
 		},
 	}
 
@@ -220,7 +217,6 @@
 		assignment.AssignmentProperties.Parameters = expandedParams
 	}
 
-<<<<<<< HEAD
 	if metaDataString := d.Get("metadata").(string); metaDataString != "" {
 		metaData, err := structure.ExpandJsonFromString(metaDataString)
 		if err != nil {
@@ -229,13 +225,10 @@
 		assignment.AssignmentProperties.Metadata = &metaData
 	}
 
-	if _, ok := d.GetOk("not_scopes"); ok {
-		notScopes := expandAzureRmPolicyNotScopes(d)
-		assignment.AssignmentProperties.NotScopes = notScopes
-=======
+
 	if v, ok := d.GetOk("not_scopes"); ok {
 		assignment.AssignmentProperties.NotScopes = expandAzureRmPolicyNotScopes(v.([]interface{}))
->>>>>>> da36af7c
+
 	}
 
 	if _, err := client.Create(ctx, scope, name, assignment); err != nil {
